--- conflicted
+++ resolved
@@ -1,24 +1,14 @@
 import reporter from "gatsby-cli/lib/reporter"
 import { writeAll } from "../bootstrap/requires-writer"
-<<<<<<< HEAD
 import { IQueryRunningContext } from "../state-machines/query-running/types"
-=======
 import { assertStore } from "../utils/assert-store"
->>>>>>> 7bc5056f
 
 export async function writeOutRequires({
   store,
   parentSpan,
-<<<<<<< HEAD
 }: Partial<IQueryRunningContext>): Promise<void> {
-  if (!store) {
-    reporter.panic(`No redux store`)
-  }
-=======
-}: Partial<IBuildContext>): Promise<void> {
   assertStore(store)
 
->>>>>>> 7bc5056f
   // Write out files.
   const activity = reporter.activityTimer(`write out requires`, {
     parentSpan,
