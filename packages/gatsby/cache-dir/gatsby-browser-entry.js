--- conflicted
+++ resolved
@@ -11,12 +11,8 @@
 } from "gatsby-link"
 import { useScrollRestoration } from "gatsby-react-router-scroll"
 import PageRenderer from "./public-page-renderer"
-<<<<<<< HEAD
-import loader, { getStaticQueryResults } from "./loader"
 import { Head } from "./head"
-=======
 import loader from "./loader"
->>>>>>> 92742df2
 
 const prefetchPathname = loader.enqueue
 
